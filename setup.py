--- conflicted
+++ resolved
@@ -4,10 +4,6 @@
 
 # obtain long description from the readme
 here = pathlib.Path(__file__).parent.resolve()
-<<<<<<< HEAD
-
-=======
->>>>>>> 3ebc9a5f
 long_description = (here / "README.rst").read_text(encoding="utf-8")
 
 setup(
